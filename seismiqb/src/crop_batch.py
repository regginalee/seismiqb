--- conflicted
+++ resolved
@@ -5,16 +5,6 @@
 
 import numpy as np
 import segyio
-<<<<<<< HEAD
-import numba
-from numba import njit
-import cv2
-from scipy.signal import butter, lfilter
-
-from ..batchflow import FilesIndex, Batch, action, inbatch_parallel
-from ..batchflow.batch_image import transform_actions # pylint: disable=no-name-in-module,import-error
-from .utils import create_mask, aggregate, count_nonzeros
-=======
 import cv2
 from scipy.signal import butter, lfilter, hilbert
 
@@ -22,7 +12,6 @@
 from ..batchflow.batch_image import transform_actions # pylint: disable=no-name-in-module,import-error
 from .utils import create_mask, aggregate, make_labels_dict, _get_horizons
 
->>>>>>> 145c0975
 
 
 AFFIX = '___'
@@ -53,17 +42,14 @@
     @staticmethod
     def salt(path):
         """ Adds random postfix of predefined length to string.
-
         Parameters
         ----------
         path : str
             supplied string.
-
         Returns
         -------
         path : str
             supplied string with random postfix.
-
         Notes
         -----
         Action `crop` makes a new instance of SeismicCropBatch with
@@ -79,24 +65,10 @@
     @staticmethod
     def unsalt(path):
         """ Removes postfix that was made by `salt` method.
-
         Parameters
         ----------
         path : str
             supplied string.
-<<<<<<< HEAD
-
-        Returns
-        -------
-        str
-            string without postfix.
-        """
-        if AFFIX in path:
-            return path[:-SIZE_SALT]
-        return path
-=======
->>>>>>> 145c0975
-
         Returns
         -------
         str
@@ -175,7 +147,6 @@
     def crop(self, points, shape, dilations=None, dst='slices', passdown=None):
         """ Generate positions of crops. Creates new instance of `SeismicCropBatch`
         with crop positions in one of the components (`slices` by default).
-
         Parameters
         ----------
         points : array-like
@@ -183,22 +154,17 @@
             cut it from. Order is: name, iline, xline, height. For example,
             ['Cube.sgy', 13, 500, 200] stands for crop has [13, 500, 200]
             as its upper rightmost point and must be cut from 'Cube.sgy' file.
-
         shape : array-like
             Desired shape of crops.
-
         dst : str, optional
             Component of batch to put positions of crops in.
-
         passdown : str of list of str
             Components of batch to keep in the new one.
-
         Note
         ----
         Based on the first column of `points`, new instance of SeismicCropBatch is created.
         In order to keep multiple references to the same .sgy cube, each index is augmented
         with prefix of fixed length (check `salt` method for details).
-
         Returns
         -------
         SeismicCropBatch
@@ -246,18 +212,14 @@
     @action
     def load_cubes(self, dst, fmt='h5py', src='slices'):
         """ Load data from cube in given positions.
-
         Parameters
         ----------
         fmt : 'h5py' or 'sgy'
             Cube storing format.
-
         src : str
             Component of batch with positions of crops to load.
-
         dst : str
             Component of batch to put loaded crops in.
-
         Returns
         -------
         SeismicCropBatch
@@ -274,7 +236,6 @@
     def _sgy_init(self, *args, **kwargs):
         """ Create `dst` component and preemptively open all the .sgy files.
         Should always be used in pair with `_sgy_post`!
-
         Note
         ----
         This init function is helpful for actions that work directly with .sgy
@@ -353,13 +314,8 @@
 
     @action
     @inbatch_parallel(init='_init_component', target='threads')
-<<<<<<< HEAD
-    def create_masks(self, ix, dst, src='slices', mode='horizon', width=3, max_horizons=None):
-=======
     def create_masks(self, ix, dst, src='slices', mode='horizon', width=3, src_labels='labels'):
->>>>>>> 145c0975
         """ Create masks from labels-dictionary in given positions.
-
         Parameters
         ----------
         src : str
@@ -375,12 +331,10 @@
             1 to number_of_horizons + 1.
         width : int
             Width of horizons in the `horizon` mode.
-
         Returns
         -------
         SeismicCropBatch
             Batch with loaded masks in desired components.
-
         Notes
         -----
         Can be run only after labels-dict is loaded into labels-component.
@@ -390,7 +344,7 @@
 
         slice_ = self.get(ix, src)
         ilines_, xlines_, hs_ = slice_[0], slice_[1], slice_[2]
-        mask = create_mask(ilines_, xlines_, hs_, il_xl_h, geom.ilines, geom.xlines, geom.depth, mode, width, max_horizons)
+        mask = create_mask(ilines_, xlines_, hs_, il_xl_h, geom.ilines, geom.xlines, geom.depth, mode, width)
 
         pos = self.get_pos(None, dst, ix)
         getattr(self, dst)[pos] = mask
@@ -401,7 +355,6 @@
     def get_point_cloud(self, ix, src_masks='masks', src_slices='slices', dst='predicted_labels',
                         threshold=0.5, averaging='mean', coordinates='cubic', to_numba=False):
         """ Convert labels from horizons-mask into point-cloud format.
-
         Parameters
         ----------
         src_masks : str
@@ -421,7 +374,6 @@
         to_numba : bool
             whether to convert the resulting point-cloud to numba-dict. The conversion
             takes additional time.
-
         Returns
         -------
         SeismicCropBatch
@@ -532,22 +484,17 @@
     @inbatch_parallel(init='run_once')
     def assemble_crops(self, src, dst, grid_info):
         """ Glue crops together in accordance to the grid.
-
         Note
         ----
         In order to use this action you must first call `make_grid` method of SeismicCubeset.
-
         Parameters
         ----------
         src : array-like
             Sequence of crops.
-
         dst : str
             Component of batch to put results in.
-
         grid_info : dict
             Dictionary with information about grid. Should be created by `make_grid` method.
-
         Returns
         -------
         SeismicCropBatch
@@ -569,8 +516,6 @@
 
     def _rotate_axes_(self, crop):
         """ The last shall be first and the first last.
-<<<<<<< HEAD
-
         Notes
         -----
         Actions `crop`, `load_cubes`, `create_mask` make data in [iline, xline, height]
@@ -584,7 +529,6 @@
 
     def _add_axis_(self, crop):
         """ Add new axis.
-
         Notes
         -----
         Used in combination with `dice` and `ce` losses to tell model that input is
@@ -595,7 +539,6 @@
 
     def _additive_noise_(self, crop, scale):
         """ Add random value to each entry of crop. Added values are centered at 0.
-
         Parameters
         ----------
         scale : float
@@ -605,7 +548,6 @@
 
     def _multiplicative_noise_(self, crop, scale):
         """ Multiply each entry of crop by random value, centered at 1.
-
         Parameters
         ----------
         scale : float
@@ -615,12 +557,10 @@
 
     def _cutout_2d_(self, crop, patch_shape, n):
         """ Change patches of data to zeros.
-
         Parameters
         ----------
         patch_shape : array-like
             Shape or patches along each axis.
-
         n : float
             Number of patches to cut.
         """
@@ -637,7 +577,6 @@
 
     def _rotate_(self, crop, angle):
         """ Rotate crop along the first two axes.
-
         Parameters
         ----------
         angle : float
@@ -648,9 +587,18 @@
         return cv2.warpAffine(crop, matrix, (shape[1], shape[0]))
 
 
+    def _flip_(self, crop, axis=0):
+        """ Flip crop along the given axis.
+        Parameters
+        ----------
+        axis : int
+            Axis to flip along
+        """
+        return cv2.flip(crop, axis)
+
+
     def _scale_2d_(self, crop, scale):
         """ Zoom in or zoom out along the first two axes of crop.
-
         Parameters
         ----------
         scale : float
@@ -664,7 +612,6 @@
     def _affine_transform_(self, crop, alpha_affine=10):
         """ Perspective transform. Moves three points to other locations.
         Guaranteed not to flip image or scale it more than 2 times.
-
         Parameters
         ----------
         alpha_affine : float
@@ -692,7 +639,6 @@
     def _perspective_transform_(self, crop, alpha_persp):
         """ Perspective transform. Moves four points to other four.
         Guaranteed not to flip image or scale it more than 2 times.
-
         Parameters
         ----------
         alpha_persp : float
@@ -719,12 +665,10 @@
 
     def _elastic_transform_(self, crop, alpha=40, sigma=4):
         """ Transform indexing grid of the first two axes.
-
         Parameters
         ----------
         alpha : float
             Maximum shift along each axis.
-
         sigma : float
             Smoothening factor.
         """
@@ -758,22 +702,17 @@
 
     def _bandwidth_filter_(self, crop, lowcut=None, highcut=None, fs=1, order=3):
         """ Keep only frequences between lowcut and highcut.
-
         Notes
         -----
         Use it before other augmentations, especially before ones that add lots of zeros.
-
         Parameters
         ----------
         lowcut : float
             Lower bound for frequences kept.
-
         highcut : float
             Upper bound for frequences kept.
-
         fs : float
             Sampling rate.
-
         order : int
             Filtering order.
         """
@@ -785,233 +724,6 @@
         else:
             b, a = butter(order, [lowcut / nyq, highcut / nyq], btype='band')
         return lfilter(b, a, crop, axis=1)
-=======
-
-        Notes
-        -----
-        Actions `crop`, `load_cubes`, `create_mask` make data in [iline, xline, height]
-        format. Since most of the models percieve ilines as channels, it might be convinient
-        to change format to [xline, heigh, ilines] via this action.
-        """
-        crop_ = np.swapaxes(crop, 0, 1)
-        crop_ = np.swapaxes(crop_, 1, 2)
-        return crop_
-
-
-    def _add_axis_(self, crop):
-        """ Add new axis.
-
-        Notes
-        -----
-        Used in combination with `dice` and `ce` losses to tell model that input is
-        3D entity, but 2D convolutions are used.
-        """
-        return crop[..., np.newaxis]
-
-
-    def _additive_noise_(self, crop, scale):
-        """ Add random value to each entry of crop. Added values are centered at 0.
-
-        Parameters
-        ----------
-        scale : float
-            Standart deviation of normal distribution."""
-        return crop + np.random.normal(loc=0, scale=scale, size=crop.shape)
-
-
-    def _multiplicative_noise_(self, crop, scale):
-        """ Multiply each entry of crop by random value, centered at 1.
-
-        Parameters
-        ----------
-        scale : float
-            Standart deviation of normal distribution."""
-        return crop * np.random.normal(loc=1, scale=scale, size=crop.shape)
-
-
-    def _cutout_2d_(self, crop, patch_shape, n):
-        """ Change patches of data to zeros.
-
-        Parameters
-        ----------
-        patch_shape : array-like
-            Shape or patches along each axis.
-
-        n : float
-            Number of patches to cut.
-        """
-        rnd = np.random.RandomState(int(n*100)).uniform
-        patch_shape = patch_shape.astype(int)
-
-        copy_ = copy(crop)
-        for _ in range(int(n)):
-            x_ = int(rnd(max(crop.shape[0] - patch_shape[0], 1)))
-            h_ = int(rnd(max(crop.shape[1] - patch_shape[1], 1)))
-            copy_[x_:x_+patch_shape[0], h_:h_+patch_shape[1], :] = 0
-        return copy_
-
-
-    def _rotate_(self, crop, angle):
-        """ Rotate crop along the first two axes.
-
-        Parameters
-        ----------
-        angle : float
-            Angle of rotation.
-        """
-        shape = crop.shape
-        matrix = cv2.getRotationMatrix2D((shape[1]//2, shape[0]//2), angle, 1)
-        return cv2.warpAffine(crop, matrix, (shape[1], shape[0]))
-
-
-    def _flip_(self, crop, axis=0):
-        """ Flip crop along the given axis.
-
-        Parameters
-        ----------
-        axis : int
-            Axis to flip along
-        """
-        return cv2.flip(crop, axis)
-
-
-    def _scale_2d_(self, crop, scale):
-        """ Zoom in or zoom out along the first two axes of crop.
-
-        Parameters
-        ----------
-        scale : float
-            Zooming factor.
-        """
-        shape = crop.shape
-        matrix = cv2.getRotationMatrix2D((shape[1]//2, shape[0]//2), 0, scale)
-        return cv2.warpAffine(crop, matrix, (shape[1], shape[0]))
-
-
-    def _affine_transform_(self, crop, alpha_affine=10):
-        """ Perspective transform. Moves three points to other locations.
-        Guaranteed not to flip image or scale it more than 2 times.
-
-        Parameters
-        ----------
-        alpha_affine : float
-            Maximum distance along each axis between points before and after transform.
-        """
-        rnd = np.random.RandomState(int(alpha_affine*100)).uniform
-        shape = np.array(crop.shape)[:2]
-        if alpha_affine >= min(shape)//16:
-            alpha_affine = min(shape)//16
-
-        center_ = shape // 2
-        square_size = min(shape) // 3
-
-        pts1 = np.float32([center_ + square_size,
-                           center_ - square_size,
-                           [center_[0] + square_size, center_[1] - square_size]])
-
-        pts2 = pts1 + rnd(-alpha_affine, alpha_affine, size=pts1.shape).astype(np.float32)
-
-
-        matrix = cv2.getAffineTransform(pts1, pts2)
-        return cv2.warpAffine(crop, matrix, (shape[1], shape[0]))
-
-
-    def _perspective_transform_(self, crop, alpha_persp):
-        """ Perspective transform. Moves four points to other four.
-        Guaranteed not to flip image or scale it more than 2 times.
-
-        Parameters
-        ----------
-        alpha_persp : float
-            Maximum distance along each axis between points before and after transform.
-        """
-        rnd = np.random.RandomState(int(alpha_persp*100)).uniform
-        shape = np.array(crop.shape)[:2]
-        if alpha_persp >= min(shape) // 16:
-            alpha_persp = min(shape) // 16
-
-        center_ = shape // 2
-        square_size = min(shape) // 3
-
-        pts1 = np.float32([center_ + square_size,
-                           center_ - square_size,
-                           [center_[0] + square_size, center_[1] - square_size],
-                           [center_[0] - square_size, center_[1] + square_size]])
-
-        pts2 = pts1 + rnd(-alpha_persp, alpha_persp, size=pts1.shape).astype(np.float32)
-
-        matrix = cv2.getPerspectiveTransform(pts1, pts2)
-        return cv2.warpPerspective(crop, matrix, (shape[1], shape[0]))
-
-
-    def _elastic_transform_(self, crop, alpha=40, sigma=4):
-        """ Transform indexing grid of the first two axes.
-
-        Parameters
-        ----------
-        alpha : float
-            Maximum shift along each axis.
-
-        sigma : float
-            Smoothening factor.
-        """
-        state = np.random.RandomState(int(alpha*100))
-        shape_size = crop.shape[:2]
-
-        grid_scale = 4
-        alpha //= grid_scale
-        sigma //= grid_scale
-        grid_shape = (shape_size[0]//grid_scale, shape_size[1]//grid_scale)
-
-        blur_size = int(4 * sigma) | 1
-        rand_x = cv2.GaussianBlur((state.rand(*grid_shape) * 2 - 1).astype(np.float32),
-                                  ksize=(blur_size, blur_size), sigmaX=sigma) * alpha
-        rand_y = cv2.GaussianBlur((state.rand(*grid_shape) * 2 - 1).astype(np.float32),
-                                  ksize=(blur_size, blur_size), sigmaX=sigma) * alpha
-        if grid_scale > 1:
-            rand_x = cv2.resize(rand_x, shape_size[::-1])
-            rand_y = cv2.resize(rand_y, shape_size[::-1])
-
-        grid_x, grid_y = np.meshgrid(np.arange(shape_size[1]), np.arange(shape_size[0]))
-        grid_x = (grid_x + rand_x).astype(np.float32)
-        grid_y = (grid_y + rand_y).astype(np.float32)
-
-        distorted_img = cv2.remap(crop, grid_x, grid_y,
-                                  borderMode=cv2.BORDER_REFLECT_101,
-                                  interpolation=cv2.INTER_LINEAR)
-        return distorted_img
-
-
-
-    def _bandwidth_filter_(self, crop, lowcut=None, highcut=None, fs=1, order=3):
-        """ Keep only frequences between lowcut and highcut.
-
-        Notes
-        -----
-        Use it before other augmentations, especially before ones that add lots of zeros.
-
-        Parameters
-        ----------
-        lowcut : float
-            Lower bound for frequences kept.
-
-        highcut : float
-            Upper bound for frequences kept.
-
-        fs : float
-            Sampling rate.
-
-        order : int
-            Filtering order.
-        """
-        nyq = 0.5 * fs
-        if lowcut is None:
-            b, a = butter(order, highcut / nyq, btype='high')
-        elif highcut is None:
-            b, a = butter(order, lowcut / nyq, btype='low')
-        else:
-            b, a = butter(order, [lowcut / nyq, highcut / nyq], btype='band')
-        return lfilter(b, a, crop, axis=1)
 
 
     def _sign_(self, crop):
@@ -1021,13 +733,11 @@
 
     def _analytic_transform_(self, crop, axis=1, mode='phase'):
         """ Compute instantaneous phase or frequency via the Hilbert transform.
-
         Parameters
         ----------
         axis : int
             Axis of transformation. Intended to be used after `rotate_axes`, so default value
             is to make transform along depth dimension.
-
         mode : str
             If 'phase', compute instantaneous phase.
             If 'freq', compute instantaneous frequency.
@@ -1039,5 +749,4 @@
             return phase
         if 'freq' in mode:
             return np.diff(phase, axis=axis) / (2*np.pi)
-        raise ValueError('Unknown `mode` parameter.')
->>>>>>> 145c0975
+        raise ValueError('Unknown `mode` parameter.')