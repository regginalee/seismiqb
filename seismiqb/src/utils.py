""" Utility functions. """
import os
from copy import copy
from collections import OrderedDict, MutableMapping
from threading import RLock
from functools import wraps
from glob import glob
from hashlib import blake2b

import dill
import blosc
from tqdm import tqdm
import numpy as np
import pandas as pd
import segyio

from numba import njit



class SafeIO:
    """ Opens the file handler with desired `open` function, closes it at destruction.
    Can log open and close actions to the `log_file`.
    getattr, getitem and `in` operator are directed to the `handler`.
    """
    def __init__(self, path, opener=open, log_file=None, **kwargs):
        self.path = path
        self.log_file = log_file # or '/notebooks/log_safeio.txt'
        self.handler = opener(path, **kwargs)

        if self.log_file:
            self._info(self.log_file, f'Opened {self.path}')

    def _info(self, log_file, msg):
        with open(log_file, 'a') as f:
            f.write('\n' + msg)

    def __getattr__(self, key):
        return getattr(self.handler, key)

    def __getitem__(self, key):
        return self.handler[key]

    def __contains__(self, key):
        return key in self.handler

    def __del__(self):
        if self.log_file:
            self._info(self.log_file, f'Tried to close {self.path}')

        self.handler.close()

        if self.log_file:
            self._info(self.log_file, f'Closed {self.path}')


class IndexedDict(OrderedDict):
    """ Allows to use both indices and keys to subscript. """
    def __getitem__(self, key):
        if isinstance(key, int):
            key = list(self.keys())[key]
        return super().__getitem__(key)



def stable_hash(key):
    """ Hash that stays the same between different runs of Python interpreter. """
    if not isinstance(key, (str, bytes)):
        key = ''.join(sorted(str(key)))
    if not isinstance(key, bytes):
        key = key.encode('ascii')
    return str(blake2b(key).hexdigest())

class Singleton:
    """ There must be only one!"""
    instance = None
    def __init__(self):
        if not Singleton.instance:
            Singleton.instance = self

class lru_cache:
    """ Thread-safe least recent used cache. Must be applied to class methods.

    Parameters
    ----------
    maxsize : int
        Maximum amount of stored values.
    storage : None, OrderedDict or PickleDict
        Storage to use.
        If None, then no caching is applied.
    classwide : bool
        If True, then first argument of a method (self) is changed to class name for the purposes on hashing.
    anchor : bool
        If True, then code of the whole directory this file is located is used to create a persistent hash
        for the purposes of storing.
    attributes: None, str or sequence of str
        Attributes to get from object and use as additions to key.
    pickle_module: str
        Module to use to save/load files on disk. Used only if `storage` is :class:`.PickleDict`.

    Examples
    --------
    Store loaded slides::

    @lru_cache(maxsize=128)
    def load_slide(cube_name, slide_no):
        pass

    Notes
    -----
    All arguments to the decorated method must be hashable.
    """
    #pylint: disable=invalid-name, attribute-defined-outside-init
    def __init__(self, maxsize=None, classwide=False, attributes=None):
        self.maxsize = maxsize
        self.classwide = classwide

        # Make `attributes` always a list
        if isinstance(attributes, str):
            self.attributes = [attributes]
        elif isinstance(attributes, (tuple, list)):
            self.attributes = attributes
        else:
            self.attributes = False

        self.default = Singleton()
        self.lock = RLock()
        self.reset()


    def reset(self):
        """ Clear cache and stats. """
        self.cache = OrderedDict()
        self.is_full = False
        self.stats = {'hit': 0, 'miss': 0}

    def make_key(self, args, kwargs):
        """ Create a key from a combination of instance reference or class reference,
        method args, and instance attributes.
        """
        key = list(args)
        # key[0] is `instance` if applied to a method
        if kwargs:
            for k, v in sorted(kwargs.items()):
                key.append((k, v))

        if self.attributes:
            for attr in self.attributes:
                attr_hash = stable_hash(getattr(key[0], attr))
                key.append(attr_hash)

        if self.classwide:
            key[0] = key[0].__class__
        return tuple(key)


    def __call__(self, func):
        """ Add the cache to the function. """
        @wraps(func)
        def wrapper(*args, **kwargs):
            key = self.make_key(args, kwargs)

            # If result is already in cache, just retrieve it and update its timings
            with self.lock:
                result = self.cache.get(key, self.default)
                if result is not self.default:
                    del self.cache[key]
                    self.cache[key] = result
                    self.stats['hit'] += 1
                    return result

            # The result was not found in cache: evaluate function
            result = func(*args, **kwargs)

            # Add the result to cache
            with self.lock:
                self.stats['miss'] += 1
                if key in self.cache:
                    pass
                elif self.is_full:
                    self.cache.popitem(last=False)
                    self.cache[key] = result
                else:
                    self.cache[key] = result
                    self.is_full = (len(self.cache) >= self.maxsize)
            return result

        wrapper.__name__ = func.__name__
        wrapper.cache = lambda: self.cache
        wrapper.stats = lambda: self.stats
        wrapper.reset = self.reset
        return wrapper



#TODO: rethink
def make_subcube(path, geometry, path_save, i_range, x_range):
    """ Make subcube from .sgy cube by removing some of its first and
    last ilines and xlines.

    Parameters
    ----------
    path : str
        Location of original .sgy cube.
    geometry : SeismicGeometry
        Infered information about original cube.
    path_save : str
        Place to save subcube.
    i_range : array-like
        Ilines to include in subcube.
    x_range : array-like
        Xlines to include in subcube.

    Notes
    -----
    Common use of this function is to remove not fully filled slices of .sgy cubes.
    """
    i_low, i_high = i_range[0], i_range[-1]
    x_low, x_high = x_range[0], x_range[-1]

    with segyio.open(path, 'r', strict=False) as src:
        src.mmap()
        spec = segyio.spec()
        spec.sorting = int(src.sorting)
        spec.format = int(src.format)
        spec.samples = range(geometry.depth)
        spec.ilines = geometry.ilines[i_low:i_high]
        spec.xlines = geometry.xlines[x_low:x_high]

        with segyio.create(path_save, spec) as dst:
            # Copy all textual headers, including possible extended
            for i in range(1 + src.ext_headers):
                dst.text[i] = src.text[i]

            c = 0
            for il_ in tqdm(spec.ilines):
                for xl_ in spec.xlines:
                    tr_ = geometry.il_xl_trace[(il_, xl_)]
                    dst.header[c] = src.header[tr_]
                    dst.header[c][segyio.TraceField.FieldRecord] = il_
                    dst.header[c][segyio.TraceField.TRACE_SEQUENCE_FILE] = il_

                    dst.header[c][segyio.TraceField.TraceNumber] = xl_ - geometry.xlines_offset
                    dst.header[c][segyio.TraceField.TRACE_SEQUENCE_LINE] = xl_ - geometry.xlines_offset
                    dst.trace[c] = src.trace[tr_]
                    c += 1
            dst.bin = src.bin
            dst.bin = {segyio.BinField.Traces: c}

    # Check that repaired cube can be opened in 'strict' mode
    with segyio.open(path_save, 'r', strict=True) as _:
        pass

#TODO: rename, add some defaults
def convert_point_cloud(path, path_save, names=None, order=None, transform=None):
    """ Change set of columns in file with point cloud labels.
    Usually is used to remove redundant columns.

    Parameters
    ----------
    path : str
        Path to file to convert.
    path_save : str
        Path for the new file to be saved to.
    names : str or sequence of str
        Names of columns in the original file. Default is Petrel's export format, which is
        ('_', '_', 'iline', '_', '_', 'xline', 'cdp_x', 'cdp_y', 'height'), where `_` symbol stands for
        redundant keywords like `INLINE`.
    order : str or sequence of str
        Names and order of columns to keep. Default is ('iline', 'xline', 'height').
    """
    #pylint: disable=anomalous-backslash-in-string
    names = names or ['_', '_', 'iline', '_', '_', 'xline',
                      'cdp_x', 'cdp_y', 'height']
    order = order or ['iline', 'xline', 'height']

    names = [names] if isinstance(names, str) else names
    order = [order] if isinstance(order, str) else order

    df = pd.read_csv(path, sep='\s+', names=names, usecols=set(order))
    df.dropna(inplace=True)

    if 'iline' in order and 'xline' in order:
        df.sort_values(['iline', 'xline'], inplace=True)

    data = df.loc[:, order]
    if transform:
        data = data.apply(transform)
    data.to_csv(path_save, sep=' ', index=False, header=False)



@njit
def aggregate(array_crops, array_grid, crop_shape, predict_shape, order):
    """ Jit-accelerated function to glue together crops according to grid.
    At positions, where different crops overlap, only the maximum value is saved.
    This function is usually called inside SeismicCropBatch's method `assemble_crops`.
    """
    #pylint: disable=assignment-from-no-return
    total = len(array_grid)
    background = np.full(predict_shape, np.min(array_crops))

    for i in range(total):
        il, xl, h = array_grid[i, :]
        il_end = min(background.shape[0], il+crop_shape[0])
        xl_end = min(background.shape[1], xl+crop_shape[1])
        h_end = min(background.shape[2], h+crop_shape[2])

        crop = np.transpose(array_crops[i], order)
        crop = crop[:(il_end-il), :(xl_end-xl), :(h_end-h)]
        previous = background[il:il_end, xl:xl_end, h:h_end]
        background[il:il_end, xl:xl_end, h:h_end] = np.maximum(crop, previous)
    return background


@njit
def groupby_mean(array):
    """ Faster version of mean-groupby of data along the first two columns.
    Input array is supposed to have (N, 3) shape.
    """
    n = len(array)

    output = np.zeros_like(array)
    position = 0

    prev = array[0, :2]
    s, c = array[0, -1], 1

    for i in range(1, n):
        curr = array[i, :2]

        if prev[0] == curr[0] and prev[1] == curr[1]:
            s += array[i, -1]
            c += 1
        else:
            output[position, :2] = prev
            output[position, -1] = s / c
            position += 1

            prev = curr
            s, c = array[i, -1], 1

    output[position, :2] = prev
    output[position, -1] = s / c
    position += 1
    return output[:position]




@njit
def round_to_array(values, ticks):
    """ Jit-accelerated function to round values from one array to the
    nearest value from the other in a vectorized fashion. Faster than numpy version.

    Parameters
    ----------
    values : array-like
        Array to modify.
    ticks : array-like
        Values to cast to. Must be sorted in the ascending order.

    Returns
    -------
    array-like
        Array with values from `values` rounded to the nearest from corresponding entry of `ticks`.
    """
    for i, p in enumerate(values):
        if p <= ticks[0]:
            values[i] = ticks[0]
        elif p >= ticks[-1]:
            values[i] = ticks[-1]
        else:
            ix = np.searchsorted(ticks, p)

            if abs(ticks[ix] - p) <= abs(ticks[ix-1] - p):
                values[i] = ticks[ix]
            else:
                values[i] = ticks[ix-1]
    return values


@njit
def find_min_max(array):
    """ Get both min and max values in just one pass through array."""
    n = array.size
    max_val = min_val = array[0]
    for i in range(1, n):
        min_val = min(array[i], min_val)
        max_val = max(array[i], max_val)
    return min_val, max_val



def compute_running_mean(x, kernel_size):
    """ Fast analogue of scipy.signal.convolve2d with gaussian filter. """
    k = kernel_size // 2
    padded_x = np.pad(x, (k, k), mode='symmetric')
    cumsum = np.cumsum(padded_x, axis=1)
    cumsum = np.cumsum(cumsum, axis=0)
    return _compute_running_mean_jit(x, kernel_size, cumsum)

@njit
def _compute_running_mean_jit(x, kernel_size, cumsum):
    """ Jit accelerated running mean. """
    #pylint: disable=invalid-name
    k = kernel_size // 2
    result = np.zeros_like(x).astype(np.float32)

    canvas = np.zeros((cumsum.shape[0] + 2, cumsum.shape[1] + 2))
    canvas[1:-1, 1:-1] = cumsum
    cumsum = canvas

    for i in range(k, x.shape[0] + k):
        for j in range(k, x.shape[1] + k):
            d = cumsum[i + k + 1, j + k + 1]
            a = cumsum[i - k, j  - k]
            b = cumsum[i - k, j + 1 + k]
            c = cumsum[i + 1 + k, j - k]
            result[i - k, j - k] = float(d - b - c + a) /  float(kernel_size ** 2)
    return result




class PickleDict(MutableMapping):
    """ Persistent dictionary.
    Keys are file names, and values are stored/loaded via pickle module of choice.
    """
    def __init__(self, dirname, maxsize, pickle_module='dill'):
        self.dirname = dirname
        self.maxsize = maxsize
        self.pickle_module = pickle_module


    @staticmethod
    def load(path):
        """ Load data from path. """
        pickle_module = os.path.splitext(path)[1][1:]

        if pickle_module == 'dill':
            with open(path, 'rb') as dill_file:
                restored = dill.load(dill_file)
        elif pickle_module == 'blosc':
            with open(path, 'rb') as blosc_file:
                restored = dill.loads(blosc.decompress(blosc_file.read()))
        return restored

    @staticmethod
    def dump(path, value):
        """ Save data to path. """
        pickle_module = os.path.splitext(path)[1][1:]

        if pickle_module == 'dill':
            with open(path, 'wb') as file:
                dill.dump(value, file)
        elif pickle_module == 'blosc':
            with open(path, 'w+b') as file:
                file.write(blosc.compress(dill.dumps(value)))


    def __getitem__(self, key):
        key = stable_hash(key)
        path = os.path.join(self.dirname, str(key)[:10]) + '.{}'.format(self.pickle_module)

        try:
            return self.load(path)
        except FileNotFoundError:
            raise KeyError(key) from None

    def __setitem__(self, key, value):
        if len(self) > self.maxsize:
            self.popitem(last=False)

        key = stable_hash(key)
        path = os.path.join(self.dirname, str(key)[:10]) + '.{}'.format(self.pickle_module)

        if os.path.exists(path):
            with open(path, 'a'):
                os.utime(path, None)
        else:
            self.dump(path, value)

    def __delitem__(self, key):
        pass

    def popitem(self, last=False):
        """ Delete either the oldest or the newest file in the directory. """
        lst = []
        for path in os.listdir(self.dirname):
            filepath = os.path.join(self.dirname, path)
            if os.path.isfile(filepath):
                lst.append((filepath, os.path.getmtime(filepath)))
        lst.sort(key=lambda item: item[1])

        if last is False:
            os.remove(lst[0][0])
        else:
            os.remove(lst[-1][0])


    def __len__(self):
        return len(os.listdir(self.dirname))

    def __iter__(self):
        return iter(os.listdir(self.dirname))

    def __repr__(self):
        return 'PickleDict on {}'.format(self.dirname)


class file_cache:
    """ Thread-safe least recent used cache. Must be applied to class methods.

    Parameters
    ----------
    maxsize : int
        Maximum amount of stored values.
    storage : None, OrderedDict or PickleDict
        Storage to use.
        If None, then no caching is applied.
    classwide : bool
        If True, then first argument of a method (self) is changed to class name for the purposes on hashing.
    anchor : bool
        If True, then code of the whole directory this file is located is used to create a persistent hash
        for the purposes of storing.
    attributes: None, str or sequence of str
        Attributes to get from object and use as additions to key.
    pickle_module: str
        Module to use to save/load files on disk. Used only if `storage` is :class:`.PickleDict`.

    Examples
    --------
    Store loaded slides::

    @lru_cache(maxsize=128)
    def load_slide(cube_name, slide_no):
        pass

    Notes
    -----
    All arguments to the decorated method must be hashable.
    """
    #pylint: disable=invalid-name
    def __init__(self, maxsize=None, storage=OrderedDict(), classwide=True, anchor=None, attributes=None,
                 pickle_module='dill'):
        self.maxsize = maxsize
        self.storage = storage
        self.classwide = classwide
        self.pickle_module = pickle_module

        # Make attributes always a list
        if isinstance(attributes, str):
            self.attributes = [attributes]
        elif isinstance(attributes, (tuple, list)):
            self.attributes = attributes
        else:
            self.attributes = False

        # Create one stable hash from every file in current (src) directory
        if anchor is True:
            src_dir = os.path.dirname(os.path.realpath(__file__))
            code_lines = b''
            for path in glob(src_dir + '/*'):
                if os.path.isfile(path):
                    with open(path, 'rb') as code_file:
                        code_lines += code_file.read()
            self.anchor = stable_hash(code_lines)
        else:
            self.anchor = False

        self.is_full = False
        self.default = Singleton()
        self.lock = RLock()
        self.reset()


    def reset(self):
        """ Clear cache and stats. """
        if self.storage is None:
            self.cache = None
        elif isinstance(self.storage, str):
            self.cache = PickleDict(self.storage, maxsize=self.maxsize, pickle_module=self.pickle_module)
        else:
            #TODO: add good explanation of this
            self.cache = copy(self.storage)

        self.is_full = False
        self.stats = {'hit': 0, 'miss': 0}

    def make_key(self, args, kwargs):
        """ Create a key from a combination of instance reference, class reference, method args,
        instance attributes or even current code state.
        """
        key = list(args)
        if kwargs:
            for k, v in kwargs.items():
                key.append((k, v))

        if self.attributes:
            for attr in self.attributes:
                attr_hash = stable_hash(getattr(key[0], attr))
                key.append(attr_hash)

        if self.classwide:
            key[0] = key[0].__class__
            if self.anchor:
                key[0] = self.anchor
        else:
            if self.anchor:
                key.append(self.anchor)
        return tuple(key)


    def __call__(self, func):
        if self.cache is None:
            return func

        @wraps(func)
        def wrapper(*args, **kwargs):
            key = self.make_key(args, kwargs)
            with self.lock:
                result = self.cache.get(key, self.default)
                if result is not self.default:
                    del self.cache[key]
                    self.cache[key] = result
                    self.stats['hit'] += 1
                    return result
            result = func(*args, **kwargs)
            with self.lock:
                self.stats['miss'] += 1
                if key in self.cache:
                    pass
                elif self.is_full:
                    self.cache.popitem(last=False)
                    self.cache[key] = result
                else:
                    self.cache[key] = result
                    self.is_full = (len(self.cache) >= self.maxsize)
            return result

        wrapper.__name__ = func.__name__
        wrapper.cache = lambda: self.cache
        wrapper.reset = self.reset
        wrapper.stats = lambda: self.stats
<<<<<<< HEAD
        return wrapper


#TODO: rethink
def make_subcube(path, geometry, path_save, i_range, x_range):
    """ Make subcube from .sgy cube by removing some of its first and
    last ilines and xlines.

    Parameters
    ----------
    path : str
        Location of original .sgy cube.
    geometry : SeismicGeometry
        Infered information about original cube.
    path_save : str
        Place to save subcube.
    i_range : array-like
        Ilines to include in subcube.
    x_range : array-like
        Xlines to include in subcube.

    Notes
    -----
    Common use of this function is to remove not fully filled slices of .sgy cubes.
    """
    i_low, i_high = i_range[0], i_range[-1]
    x_low, x_high = x_range[0], x_range[-1]

    with segyio.open(path, 'r', strict=False) as src:
        src.mmap()
        spec = segyio.spec()
        spec.sorting = int(src.sorting)
        spec.format = int(src.format)
        spec.samples = range(geometry.depth)
        spec.ilines = geometry.ilines[i_low:i_high]
        spec.xlines = geometry.xlines[x_low:x_high]

        with segyio.create(path_save, spec) as dst:
            # Copy all textual headers, including possible extended
            for i in range(1 + src.ext_headers):
                dst.text[i] = src.text[i]

            c = 0
            for il_ in tqdm(spec.ilines):
                for xl_ in spec.xlines:
                    tr_ = geometry.il_xl_trace[(il_, xl_)]
                    dst.header[c] = src.header[tr_]
                    dst.header[c][segyio.TraceField.FieldRecord] = il_
                    dst.header[c][segyio.TraceField.TRACE_SEQUENCE_FILE] = il_

                    dst.header[c][segyio.TraceField.TraceNumber] = xl_ - geometry.xlines_offset
                    dst.header[c][segyio.TraceField.TRACE_SEQUENCE_LINE] = xl_ - geometry.xlines_offset
                    dst.trace[c] = src.trace[tr_]
                    c += 1
            dst.bin = src.bin
            dst.bin = {segyio.BinField.Traces: c}

    # Check that repaired cube can be opened in 'strict' mode
    with segyio.open(path_save, 'r', strict=True) as _:
        pass

#TODO: rename, add some defaults
def convert_point_cloud(path, path_save, names=None, order=None, transform=None):
    """ Change set of columns in file with point cloud labels.
    Usually is used to remove redundant columns.

    Parameters
    ----------
    path : str
        Path to file to convert.
    path_save : str
        Path for the new file to be saved to.
    names : str or sequence of str
        Names of columns in the original file. Default is Petrel's export format, which is
        ('_', '_', 'iline', '_', '_', 'xline', 'cdp_x', 'cdp_y', 'height'), where `_` symbol stands for
        redundant keywords like `INLINE`.
    order : str or sequence of str
        Names and order of columns to keep. Default is ('iline', 'xline', 'height').
    """
    #pylint: disable=anomalous-backslash-in-string
    names = names or ['_', '_', 'iline', '_', '_', 'xline',
                      'cdp_x', 'cdp_y', 'height']
    order = order or ['iline', 'xline', 'height']

    names = [names] if isinstance(names, str) else names
    order = [order] if isinstance(order, str) else order

    df = pd.read_csv(path, sep='\s+', names=names, usecols=set(order))
    df.dropna(inplace=True)

    if 'iline' in order and 'xline' in order:
        df.sort_values(['iline', 'xline'], inplace=True)

    data = df.loc[:, order]
    if transform:
        data = data.apply(transform)
    data.to_csv(path_save, sep=' ', index=False, header=False)



@njit
def aggregate(array_crops, array_grid, crop_shape, predict_shape, order):
    """ Jit-accelerated function to glue together crops according to grid.
    At positions, where different crops overlap, only the maximum value is saved.
    This function is usually called inside SeismicCropBatch's method `assemble_crops`.
    """
    #pylint: disable=assignment-from-no-return
    total = len(array_grid)
    background = np.full(predict_shape, np.min(array_crops))

    for i in range(total):
        il, xl, h = array_grid[i, :]
        il_end = min(background.shape[0], il+crop_shape[0])
        xl_end = min(background.shape[1], xl+crop_shape[1])
        h_end = min(background.shape[2], h+crop_shape[2])

        crop = np.transpose(array_crops[i], order)
        crop = crop[:(il_end-il), :(xl_end-xl), :(h_end-h)]
        previous = background[il:il_end, xl:xl_end, h:h_end]
        background[il:il_end, xl:xl_end, h:h_end] = np.maximum(crop, previous)
    return background



@njit
def round_to_array(values, ticks):
    """ Jit-accelerated function to round values from one array to the
    nearest value from the other in a vectorized fashion. Faster than numpy version.

    Parameters
    ----------
    values : array-like
        Array to modify.
    ticks : array-like
        Values to cast to. Must be sorted in the ascending order.

    Returns
    -------
    array-like
        Array with values from `values` rounded to the nearest from corresponding entry of `ticks`.
    """
    for i, p in enumerate(values):
        if p <= ticks[0]:
            values[i] = ticks[0]
        elif p >= ticks[-1]:
            values[i] = ticks[-1]
        else:
            ix = np.searchsorted(ticks, p)

            if abs(ticks[ix] - p) <= abs(ticks[ix-1] - p):
                values[i] = ticks[ix]
            else:
                values[i] = ticks[ix-1]
    return values


@njit
def find_min_max(array):
    """ Get both min and max values in just one pass through array."""
    n = array.size
    odd = n % 2
    if not odd:
        n -= 1
    max_val = min_val = array[0]

    i = 1
    while i < n:
        x = array[i]
        y = array[i + 1]
        if x > y:
            x, y = y, x
        min_val = min(x, min_val)
        max_val = max(y, max_val)
        i += 2
    if not odd:
        x = array[n]
        min_val = min(x, min_val)
        max_val = max(y, max_val)
    return min_val, max_val




def compute_running_mean(x, kernel_size):
    """ Fast analogue of scipy.signal.convolve2d with gaussian filter. """
    k = kernel_size // 2
    padded_x = np.pad(x, (k, k), mode='symmetric')
    cumsum = np.cumsum(padded_x, axis=1)
    cumsum = np.cumsum(cumsum, axis=0)
    return _compute_running_mean_jit(x, kernel_size, cumsum)

@njit
def _compute_running_mean_jit(x, kernel_size, cumsum):
    """ Jit accelerated running mean. """
    #pylint: disable=invalid-name
    k = kernel_size // 2
    result = np.zeros_like(x).astype(np.float32)

    canvas = np.zeros((cumsum.shape[0] + 2, cumsum.shape[1] + 2))
    canvas[1:-1, 1:-1] = cumsum
    cumsum = canvas

    for i in range(k, x.shape[0] + k):
        for j in range(k, x.shape[1] + k):
            d = cumsum[i + k + 1, j + k + 1]
            a = cumsum[i - k, j  - k]
            b = cumsum[i - k, j + 1 + k]
            c = cumsum[i + 1 + k, j - k]
            result[i - k, j - k] = float(d - b - c + a) /  float(kernel_size ** 2)
    return result

@njit
def find_max_overlap2(point, horizon_matrix, xlines_len, ilines_len,
                        stride, shape, fill_value):
    candidates, shapes = [], []
    orders, intersections = [], []

    hor_height = int(horizon_matrix[point[0], point[1]])

    ils = [point[0] - stride, point[0] - shape[1] + stride]
    for il in ils:
        if il > 0 and il + shape[1] < ilines_len:
            candidates.append([il, point[1], hor_height - shape[2] // 2])
            shapes.append([shape[1], shape[0], shape[2]])
            orders.append([0, 2, 1])
            empty_space = np.nonzero(horizon_matrix[il: il + shape[1],
                            point[1]:point[1] + shape[0]] == fill_value)
            intersections.append(shape[1] - len(empty_space[0]))

    xls = [point[1] - stride, point[1] - shape[1] + stride]
    for xl in xls:
        if xl > 0 and xl + shape[1] < xlines_len:
            candidates.append([point[0], xl, hor_height - shape[2] // 2])
            shapes.append(shape)
            orders.append([2, 0, 1])
            empty_space = np.nonzero(horizon_matrix[point[0]:point[0] + shape[0],
                                                    xl: xl + shape[1]] == fill_value)
            intersections.append(shape[1] - len(empty_space[0]))

    if len(candidates) == 0:
        return None

    candidates_array = np.array(candidates)
    shapes_array = np.array(shapes)
    orders_array = np.array(orders)
    top2 = np.argsort(np.array(intersections))[:2]

    return (candidates_array[top2], \
                shapes_array[top2], \
                orders_array[top2]
                )
=======
        return wrapper
>>>>>>> d8336966
<|MERGE_RESOLUTION|>--- conflicted
+++ resolved
@@ -643,217 +643,7 @@
         wrapper.cache = lambda: self.cache
         wrapper.reset = self.reset
         wrapper.stats = lambda: self.stats
-<<<<<<< HEAD
         return wrapper
-
-
-#TODO: rethink
-def make_subcube(path, geometry, path_save, i_range, x_range):
-    """ Make subcube from .sgy cube by removing some of its first and
-    last ilines and xlines.
-
-    Parameters
-    ----------
-    path : str
-        Location of original .sgy cube.
-    geometry : SeismicGeometry
-        Infered information about original cube.
-    path_save : str
-        Place to save subcube.
-    i_range : array-like
-        Ilines to include in subcube.
-    x_range : array-like
-        Xlines to include in subcube.
-
-    Notes
-    -----
-    Common use of this function is to remove not fully filled slices of .sgy cubes.
-    """
-    i_low, i_high = i_range[0], i_range[-1]
-    x_low, x_high = x_range[0], x_range[-1]
-
-    with segyio.open(path, 'r', strict=False) as src:
-        src.mmap()
-        spec = segyio.spec()
-        spec.sorting = int(src.sorting)
-        spec.format = int(src.format)
-        spec.samples = range(geometry.depth)
-        spec.ilines = geometry.ilines[i_low:i_high]
-        spec.xlines = geometry.xlines[x_low:x_high]
-
-        with segyio.create(path_save, spec) as dst:
-            # Copy all textual headers, including possible extended
-            for i in range(1 + src.ext_headers):
-                dst.text[i] = src.text[i]
-
-            c = 0
-            for il_ in tqdm(spec.ilines):
-                for xl_ in spec.xlines:
-                    tr_ = geometry.il_xl_trace[(il_, xl_)]
-                    dst.header[c] = src.header[tr_]
-                    dst.header[c][segyio.TraceField.FieldRecord] = il_
-                    dst.header[c][segyio.TraceField.TRACE_SEQUENCE_FILE] = il_
-
-                    dst.header[c][segyio.TraceField.TraceNumber] = xl_ - geometry.xlines_offset
-                    dst.header[c][segyio.TraceField.TRACE_SEQUENCE_LINE] = xl_ - geometry.xlines_offset
-                    dst.trace[c] = src.trace[tr_]
-                    c += 1
-            dst.bin = src.bin
-            dst.bin = {segyio.BinField.Traces: c}
-
-    # Check that repaired cube can be opened in 'strict' mode
-    with segyio.open(path_save, 'r', strict=True) as _:
-        pass
-
-#TODO: rename, add some defaults
-def convert_point_cloud(path, path_save, names=None, order=None, transform=None):
-    """ Change set of columns in file with point cloud labels.
-    Usually is used to remove redundant columns.
-
-    Parameters
-    ----------
-    path : str
-        Path to file to convert.
-    path_save : str
-        Path for the new file to be saved to.
-    names : str or sequence of str
-        Names of columns in the original file. Default is Petrel's export format, which is
-        ('_', '_', 'iline', '_', '_', 'xline', 'cdp_x', 'cdp_y', 'height'), where `_` symbol stands for
-        redundant keywords like `INLINE`.
-    order : str or sequence of str
-        Names and order of columns to keep. Default is ('iline', 'xline', 'height').
-    """
-    #pylint: disable=anomalous-backslash-in-string
-    names = names or ['_', '_', 'iline', '_', '_', 'xline',
-                      'cdp_x', 'cdp_y', 'height']
-    order = order or ['iline', 'xline', 'height']
-
-    names = [names] if isinstance(names, str) else names
-    order = [order] if isinstance(order, str) else order
-
-    df = pd.read_csv(path, sep='\s+', names=names, usecols=set(order))
-    df.dropna(inplace=True)
-
-    if 'iline' in order and 'xline' in order:
-        df.sort_values(['iline', 'xline'], inplace=True)
-
-    data = df.loc[:, order]
-    if transform:
-        data = data.apply(transform)
-    data.to_csv(path_save, sep=' ', index=False, header=False)
-
-
-
-@njit
-def aggregate(array_crops, array_grid, crop_shape, predict_shape, order):
-    """ Jit-accelerated function to glue together crops according to grid.
-    At positions, where different crops overlap, only the maximum value is saved.
-    This function is usually called inside SeismicCropBatch's method `assemble_crops`.
-    """
-    #pylint: disable=assignment-from-no-return
-    total = len(array_grid)
-    background = np.full(predict_shape, np.min(array_crops))
-
-    for i in range(total):
-        il, xl, h = array_grid[i, :]
-        il_end = min(background.shape[0], il+crop_shape[0])
-        xl_end = min(background.shape[1], xl+crop_shape[1])
-        h_end = min(background.shape[2], h+crop_shape[2])
-
-        crop = np.transpose(array_crops[i], order)
-        crop = crop[:(il_end-il), :(xl_end-xl), :(h_end-h)]
-        previous = background[il:il_end, xl:xl_end, h:h_end]
-        background[il:il_end, xl:xl_end, h:h_end] = np.maximum(crop, previous)
-    return background
-
-
-
-@njit
-def round_to_array(values, ticks):
-    """ Jit-accelerated function to round values from one array to the
-    nearest value from the other in a vectorized fashion. Faster than numpy version.
-
-    Parameters
-    ----------
-    values : array-like
-        Array to modify.
-    ticks : array-like
-        Values to cast to. Must be sorted in the ascending order.
-
-    Returns
-    -------
-    array-like
-        Array with values from `values` rounded to the nearest from corresponding entry of `ticks`.
-    """
-    for i, p in enumerate(values):
-        if p <= ticks[0]:
-            values[i] = ticks[0]
-        elif p >= ticks[-1]:
-            values[i] = ticks[-1]
-        else:
-            ix = np.searchsorted(ticks, p)
-
-            if abs(ticks[ix] - p) <= abs(ticks[ix-1] - p):
-                values[i] = ticks[ix]
-            else:
-                values[i] = ticks[ix-1]
-    return values
-
-
-@njit
-def find_min_max(array):
-    """ Get both min and max values in just one pass through array."""
-    n = array.size
-    odd = n % 2
-    if not odd:
-        n -= 1
-    max_val = min_val = array[0]
-
-    i = 1
-    while i < n:
-        x = array[i]
-        y = array[i + 1]
-        if x > y:
-            x, y = y, x
-        min_val = min(x, min_val)
-        max_val = max(y, max_val)
-        i += 2
-    if not odd:
-        x = array[n]
-        min_val = min(x, min_val)
-        max_val = max(y, max_val)
-    return min_val, max_val
-
-
-
-
-def compute_running_mean(x, kernel_size):
-    """ Fast analogue of scipy.signal.convolve2d with gaussian filter. """
-    k = kernel_size // 2
-    padded_x = np.pad(x, (k, k), mode='symmetric')
-    cumsum = np.cumsum(padded_x, axis=1)
-    cumsum = np.cumsum(cumsum, axis=0)
-    return _compute_running_mean_jit(x, kernel_size, cumsum)
-
-@njit
-def _compute_running_mean_jit(x, kernel_size, cumsum):
-    """ Jit accelerated running mean. """
-    #pylint: disable=invalid-name
-    k = kernel_size // 2
-    result = np.zeros_like(x).astype(np.float32)
-
-    canvas = np.zeros((cumsum.shape[0] + 2, cumsum.shape[1] + 2))
-    canvas[1:-1, 1:-1] = cumsum
-    cumsum = canvas
-
-    for i in range(k, x.shape[0] + k):
-        for j in range(k, x.shape[1] + k):
-            d = cumsum[i + k + 1, j + k + 1]
-            a = cumsum[i - k, j  - k]
-            b = cumsum[i - k, j + 1 + k]
-            c = cumsum[i + 1 + k, j - k]
-            result[i - k, j - k] = float(d - b - c + a) /  float(kernel_size ** 2)
-    return result
 
 @njit
 def find_max_overlap2(point, horizon_matrix, xlines_len, ilines_len,
@@ -894,7 +684,4 @@
     return (candidates_array[top2], \
                 shapes_array[top2], \
                 orders_array[top2]
-                )
-=======
-        return wrapper
->>>>>>> d8336966
+                )