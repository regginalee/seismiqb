--- conflicted
+++ resolved
@@ -512,8 +512,6 @@
                 values[i] = ticks_[ix-1]
     return values
 
-<<<<<<< HEAD
-
 @njit
 def update_minmax(array, val_min, val_max, matrix, il, xl, ilines_offset, xlines_offset):
     """ Get both min and max values in just one pass through array.
@@ -536,7 +534,7 @@
         val_max = maximum
 
     return val_min, val_max, matrix
-=======
+
 def convert_to_numba_dict(_labels):
     """ Convert a dict to Numba dict.
 
@@ -557,5 +555,4 @@
     _type_labels = Dict.empty(key_type, value_type)
     for key, value in _labels.items():
         _type_labels[key] = np.asarray(np.rint(value), dtype=np.int64)
-    return _type_labels
->>>>>>> 0e22296a
+    return _type_labels